--- conflicted
+++ resolved
@@ -3,13 +3,8 @@
 use super::objtype;
 use crate::obj::objproperty::PropertyBuilder;
 use crate::pyobject::{
-<<<<<<< HEAD
-    AttributeProtocol, DictProtocol, IdProtocol, PyAttributes, PyContext, PyFuncArgs, PyObject,
-    PyObjectRef, PyRef, PyResult, PyValue, TypeProtocol,
-=======
     AttributeProtocol, DictProtocol, IdProtocol, PyAttributes, PyContext, PyFuncArgs, PyObjectRef,
-    PyRef, PyResult, TypeProtocol,
->>>>>>> 83788b9d
+    PyRef, PyResult, PyValue, TypeProtocol,
 };
 use crate::vm::VirtualMachine;
 
