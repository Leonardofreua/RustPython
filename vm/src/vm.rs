--- conflicted
+++ resolved
@@ -110,22 +110,19 @@
         Ref::map(frame, |f| &f.scope)
     }
 
-<<<<<<< HEAD
-    pub fn try_class(&self, module: &str, class: &str) -> PyResult {
-        self.get_attribute(self.import(module)?, class)
-    }
-
-    pub fn class(&self, module: &str, class: &str) -> PyObjectRef {
-=======
+    pub fn try_class(&self, module: &str, class: &str) -> PyResult<PyClassRef> {
+        let class = self.get_attribute(self.import(module)?, class)?.downcast().expect("not a class");
+        Ok(class)
+    }
+
     pub fn class(&self, module: &str, class: &str) -> PyClassRef {
->>>>>>> 65e00a8f
         let module = self
             .import(module)
             .unwrap_or_else(|_| panic!("unable to import {}", module));
         let class = self
             .get_attribute(module.clone(), class)
             .unwrap_or_else(|_| panic!("module {} has no class {}", module, class));
-        class.downcast().unwrap()
+        class.downcast().expect("not a class");
     }
 
     /// Create a new python string object.
