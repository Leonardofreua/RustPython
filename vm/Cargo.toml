[package]
name = "rustpython-vm"
version = "0.1.2"
description = "Rust Python virtual machine."
authors = ["RustPython Team"]
repository = "https://github.com/RustPython/RustPython"
license = "MIT"
edition = "2018"
include = ["src/**/*.rs", "Cargo.toml", "build.rs", "Lib/**/*.py"]

[features]
default = ["compile-parse", "threading", "pylib"]
# TODO: use resolver = "2" instead of features
zlib = ["libz-sys", "flate2/zlib"]
vm-tracing-logging = []
flame-it = ["flame", "flamer"]
pylib = ["rustpython-pylib"]
freeze-stdlib = ["rustpython-pylib", "rustpython-pylib/compiled-bytecode"]
jit = ["rustpython-jit"]
threading = ["rustpython-common/threading"]
compile-parse = ["parser", "compiler"]
ast = ["rustpython-ast"]
compiler = ["rustpython-compiler", "rustpython-compiler-core", "ast"]
parser = ["rustpython-parser", "ast"]

ssl = ["openssl", "openssl-sys", "foreign-types-shared"]
ssl-vendor = ["ssl", "openssl/vendored", "openssl-probe"]

[dependencies]
# Crypto:
digest = "0.9.0"
md-5 = "0.9.1"
sha-1 = "0.9.4"
sha2 = "0.9.3"
sha3 = "0.9.1"
blake2 = "0.9.1"
xml-rs = "0.8"

num-complex = { version = "0.4.0", features = ["serde"] }
num-bigint = { version = "0.4.0", features = ["serde"] }
num-traits = "0.2.8"
num-integer = "0.1.41"
num-rational = "0.4.0"
rand = "0.8"
rand_core = "0.6"
getrandom = { version = "0.2", features = ["js"] }
log = "0.4"
rustpython-derive = { path = "../derive", version = "0.1.2" }
rustpython-ast = { path = "../ast", optional = true, version = "0.1" }
rustpython-parser = { path = "../parser", optional = true, version = "0.1.2" }
rustpython-compiler = { path = "../compiler/porcelain", optional = true, version = "0.1.2" }
rustpython-compiler-core = { path = "../compiler", optional = true, version = "0.1.2" }
rustpython-bytecode = { path = "../bytecode", version = "0.1.2" }
rustpython-jit = { path = "../jit", optional = true, version = "0.1.2" }
rustpython-pylib = { path = "pylib-crate", optional = true, version = "0.1.0" }
serde = { version = "1.0.66", features = ["derive"] }
puruspe = "0.1"
caseless = "0.2.1"
chrono = { version = "0.4", features = ["wasmbind"] }
lexical-core = "0.7"
itertools = "0.10.0"
hex = "0.4.0"
hexf-parse = "0.1.0"
indexmap = "1.0.2"
ahash = "0.7.2"
crc = "^1.0.0"
bitflags = "1.2.1"
<<<<<<< HEAD
libc = "0.2.99"
nix = "0.20.0"
=======
libc = "0.2.95"
nix = "0.22"
>>>>>>> 94eb264c
csv-core = "0.1"
paste = "1.0.5"
base64 = "0.13"
is-macro = "0.1"
result-like = "^0.3"
num_enum = "0.5"
bstr = "0.2.12"
crossbeam-utils = "0.8"
parking_lot = "0.11"
thread_local = "1.0"
cfg-if = "1.0"
timsort = "0.1"
thiserror = "1.0"
atty = "0.2"
static_assertions = "1.1"
half = "1.6"
memchr = "2"
crc32fast = "1.2.0"
adler32 = "1.0.3"
flate2 = "1.0.20"
libz-sys = { version = "1.0", optional = true }
once_cell = "1"

# RustPython crates implementing functionality based on CPython
mt19937 = "2.0"
sre-engine = "0.1.2"
# to work on sre-engine locally
# sre-engine = { path = "../../sre-engine" }

## unicode stuff
unicode_names2 = "0.4"
# TODO: use unic for this; needed for title case:
# https://github.com/RustPython/RustPython/pull/832#discussion_r275428939
unicode-casing = "0.1"
# update version all at the same time
unic-char-property = "0.9"
unic-normal        = "0.9"
unic-ucd-bidi      = "0.9"
unic-ucd-category  = "0.9"
unic-ucd-age       = "0.9"
unic-ucd-ident     = "0.9"

flame = { version = "0.2", optional = true }
flamer = { version = "0.4", optional = true }

rustpython-common = { path = "../common" }

[target.'cfg(unix)'.dependencies]
exitcode = "1.1.2"
uname = "0.1.1"
strum = "0.21"
strum_macros = "0.21"

[target.'cfg(not(target_arch = "wasm32"))'.dependencies]
gethostname = "0.2.0"
socket2 = { version = "0.4.0", features = ["all"] }
dns-lookup = "1.0"
rustyline = "8.1"
openssl = { version = "0.10.32", optional = true }
openssl-sys = { version = "0.9", optional = true }
openssl-probe = { version = "0.1", optional = true }
which = "4.0"
foreign-types-shared = { version = "0.1", optional = true }

[target.'cfg(any(not(target_arch = "wasm32"), target_os = "wasi"))'.dependencies]
num_cpus = "1"

[target.'cfg(all(unix, not(target_os = "redox")))'.dependencies]
termios = "0.3"

[target.'cfg(target_os = "macos")'.dependencies]
system-configuration = "0.4"

[target.'cfg(windows)'.dependencies]
winreg = "0.8.0"
schannel = "0.1"
widestring = "0.4"

[target.'cfg(windows)'.dependencies.winapi]
version = "0.3"
features = [
  "winsock2", "handleapi", "ws2def", "std", "winbase", "wincrypt", "fileapi", "processenv",
  "namedpipeapi", "winnt", "processthreadsapi", "errhandlingapi", "winuser", "synchapi", "wincon",
  "impl-default", "vcruntime", "ifdef", "netioapi"
]

[target.'cfg(target_arch = "wasm32")'.dependencies]
wasm-bindgen = "0.2"

[build-dependencies]
itertools = "0.10.0"
rustc_version = "0.4"<|MERGE_RESOLUTION|>--- conflicted
+++ resolved
@@ -65,13 +65,8 @@
 ahash = "0.7.2"
 crc = "^1.0.0"
 bitflags = "1.2.1"
-<<<<<<< HEAD
 libc = "0.2.99"
-nix = "0.20.0"
-=======
-libc = "0.2.95"
 nix = "0.22"
->>>>>>> 94eb264c
 csv-core = "0.1"
 paste = "1.0.5"
 base64 = "0.13"
